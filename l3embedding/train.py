import argparse
import json
import os
import pickle
import glob
import random
import pescador
import skvideo.io
import soundfile as sf
from tqdm import tqdm
import keras
from keras.optimizers import Adam
from .model import construct_cnn_L3_orig


#TODO: Consider putting the sampling functionality into another file

def get_file_list(data_dir):
    """Return audio and video file list.

    Args:
        data_dir: input directory that contains audio/ and video/

    Returns:
        audio_files: list of audio files
        video_files: list of video files

    """

    audio_files = glob.glob('{}/audio/*'.format(data_dir))
    video_files = glob.glob('{}/video/*'.format(data_dir))
    return audio_files, video_files


def video_to_audio(video_file):
    """Return corresponding audio_file.

    Args:
        video_file: video_file

    Returns:
        audio_file

    """

    *path, _, name = video_file.split('/')
    name = name.split('.')[0] + '.flac'
    return '/'.join(path + ['audio', name])


def sample_one_second(audio_data, sampling_frequency, start, label):
    """Return one second audio samples randomly if start is not specified,
       otherwise, return one second audio samples including start (seconds).

    Args:
        audio_file: audio_file to sample from
        start: starting time to fetch one second samples

    Returns:
        One second samples

    """
    if label:
        start = min(0, int(start * sampling_frequency) - random.randint(0, sampling_frequency))
    else:
        start = random.randrange(len(audio_data) - sampling_frequency)
    return audio_data[start:start+sampling_frequency], start / sampling_frequency


def sample_one_frame(video_data, fps=30):
    """Return one frame randomly and time (seconds).

    Args:
        video_data: video data to sample from
        fps: frame per second

    Returns:
        One frame sampled randomly and time in seconds

    """

    num_frames = video_data.shape[0]
    frame = random.randrange(num_frames - fps)
    return video_data[frame, :, :, :], frame / fps


def sampler(video_file, audio_files):
    """Sample one frame from video_file, with 50% chance sample one second from corresponding audio_file,
       50% chance sample one second from another audio_file in the list of audio_files.

    Args:
        video_file: video_file to sample from
        audio_files: candidate audio_files to sample from

    Returns:
        A generator that yields dictionary of video sample, audio sample,
        and label (0: not from corresponding files, 1: from corresponding files)

    """

    video_data = skvideo.io.vread(video_file)
    audio_file = video_to_audio(video_file)

    if random.random() < 0.5:
        audio_file = random.choice([af for af in audio_files if af != audio_file])
        label = 0
    else:
        label = 1

    audio_data, sampling_frequency = sf.read(audio_file)

    while True:
        sample_video_data, video_start = sample_one_frame(video_data)
        sample_audio_data, audio_start = sample_one_second(audio_data, sampling_frequency, video_start, label)

        yield {
            'video': sample_video_data,
            'audio': sample_audio_data[:,0],
            'label': label,
            'audio_file': audio_file,
            'video_file': video_file,
            'audio_start': audio_start,
            'video_start': video_start
        }


<<<<<<< HEAD
def data_generator(data_dir, k=32, batch_size=64, random_seed=20171021):
=======
def data_generator(data_dir, k=32, batch_size=64, random_state=20171021):
>>>>>>> 0ccc83e1
    """Sample video and audio from data_dir, returns a streamer that yield samples infinitely.

    Args:
        data_dir: directory to sample video and audio from
        k: number of concurrent open streamer
        batch_size: batch size

    Returns:
        A generator that yield infinite video and audio samples from data_dir

    """

<<<<<<< HEAD
    random.seed(random_seed)
=======
    random.seed(random_state)
>>>>>>> 0ccc83e1

    audio_files, video_files = get_file_list(data_dir)
    seeds = []
    for video_file in tqdm(random.sample(video_files, k)):
        seeds.append(pescador.Streamer(sampler, video_file, audio_files))

    mux = pescador.Mux(seeds, k)
    if batch_size == 1:
        return mux
    else:
        return pescador.BufferedStreamer(mux, batch_size)


class LossHistory(keras.callbacks.Callback):

    def __init__(self, outfile):
        super().__init__()
        self.outfile = outfile

    def on_train_begin(self, logs=None):
        if logs is None:
            logs = {}
        self.loss = []
        self.val_loss = []

    # def on_batch_end(self, batch, logs={}):
    def on_epoch_end(self, epoch, logs=None):
        if logs is None:
            logs = {}
        self.loss.append(logs.get('loss'))
        self.val_loss.append(logs.get('val_loss'))

        loss_dict = {'loss': self.loss, 'val_loss': self.val_loss}
        with open(self.outfile, 'wb') as fp:
            pickle.dump(loss_dict, fp)


#def train(train_csv_path, model_id, output_dir, num_epochs=150, epoch_size=512,
def train(train_data_dir, model_id, output_dir, num_epochs=150, epoch_size=512,
          batch_size=64, validation_size=1024, num_streamers=16,
          random_seed=20171021, verbose=False):
    m, inputs, outputs = construct_cnn_L3_orig()
    loss = 'binary_crossentropy'
    metrics = ['accuracy']
    #monitor = 'val_loss'

    # Make sure the directories we need exist
    model_dir = os.path.join(output_dir, model_id)
    if not os.path.isdir(output_dir):
        os.makedirs(output_dir)
    if not os.path.isdir(model_dir):
        os.makedirs(model_dir)

    print('Compile model...')
    m.compile(Adam(),
              loss=loss,
              metrics=metrics)

    # Save the model
    model_spec_path = os.path.join(model_dir, 'model_spec.pkl')
    model_spec = keras.utils.serialize_keras_object(m)
    with open(model_spec_path, 'wb') as fd:
        pickle.dump(model_spec, fd)
    model_json_path = os.path.join(model_dir, 'model.json')
    model_json = m.to_json()
    with open(model_json_path, 'w') as fd:
        json.dump(model_json, fd, indent=2)

    weight_path = os.path.join(model_dir, 'model.h5')

    cb = []
    cb.append(keras.callbacks.ModelCheckpoint(weight_path,
                                              save_best_only=True,
                                              verbose=1,))
                                              #monitor=monitor))

    history_checkpoint = os.path.join(model_dir, 'history_checkpoint.pkl')
    cb.append(LossHistory(history_checkpoint))

    history_csvlog = os.path.join(model_dir, 'history_csvlog.csv')
    cb.append(keras.callbacks.CSVLogger(history_csvlog, append=True,
                                        separator=','))


    train_gen = data_generator(
        #train_csv_path,
        train_data_dir,
        batch_size=batch_size,
        random_seed=random_seed,
        k=num_streamers)

    train_gen = pescador.maps.keras_tuples(train_gen,
                                           ['video', 'audio'],
                                           'label')

    # Fit the model
    print('Fit model...')
    if verbose:
        verbosity = 1
    else:
        verbosity = 2
    history = m.fit_generator(train_gen, epoch_size, num_epochs,
    #                          validation_data=gen_val,
    #                          validation_steps=validation_size,
                              callbacks=cb,
                              verbose=verbosity)

    print('Done training. Saving results to disk...')
    # Save history
    with open(os.path.join(model_dir, 'history.pkl'), 'wb') as fd:
        pickle.dump(history.history, fd)

    # Evaluate model
    # print('Evaluate model...')
    # Load best params
    # m.load_weights(weight_path)
    # with open(os.path.join(output_dir, 'index_test.json'), 'r') as fp:
    #     test_idx = json.load(fp)['id']

    # Compute eval scores
    # results = score_model(output_dir, pump, model, test_idx, working,
    #                       strong_label_file, duration, modelid,
    #                       use_orig_duration=True)

    # Save results to disk
    # results_file = os.path.join(model_dir, 'results.json')
    # with open(results_file, 'w') as fp:
    #     json.dump(results, fp, indent=2)

    print('Done!')


def parse_arguments():
    """
    Parse arguments from the command line


    Returns:
        args:  Argument dictionary
               (Type: dict[str, *])
    """
    parser = argparse.ArgumentParser(description='Train an L3-like audio-visual correspondence model')

    parser.add_argument('-e',
                        '--num-epochs',
                        dest='num_epochs',
                        action='store',
                        type=int,
                        default=150,
                        help='Maximum number of training epochs')

    parser.add_argument('-es',
                        '--epoch-size',
                        dest='epoch_size',
                        action='store',
                        type=int,
                        default=512,
                        help='Number of training batches per epoch')

    parser.add_argument('-b',
                        '--batch-size',
                        dest='batch_size',
                        action='store',
                        type=int,
                        default=64,
                        help='Number of training examples per batch')

    parser.add_argument('-v',
                        '--validation-size',
                        dest='validation_size',
                        action='store',
                        type=int,
                        default=1024,
                        help='Number of trianing examples in the validation set')

    parser.add_argument('-s',
                        '--num-streamers',
                        dest='num_streamers',
                        action='store',
                        type=int,
                        default=32,
                        help='Number of pescador streamers that can be open concurrently')

    parser.add_argument('-r',
                        '--random-seed',
                        dest='random_seed',
                        action='store',
                        type=int,
                        default=20171021,
                        help='Random seed used to set the RNG state')

    parser.add_argument('-v',
                        '--verbose',
                        dest='verbose',
                        action='store_true',
                        default=False,
                        help='If True, print detailed messages')

    """
    parser.add_argument('train_csv_path',
                        action='store',
                        type=str,
                        help='Path to training csv file')
    """
    parser.add_argument('train_data_dir',
                        action='store',
                        type=str,
                        help='Path to directory where training subset files are stored')

    parser.add_argument('model_id',
                        action='store',
                        type=str,
                        help='Identifier for this model')

    parser.add_argument('output_dir',
                        action='store',
                        type=str,
                        help='Path to directory where output files will be stored')


    return vars(parser.parse_args())

<|MERGE_RESOLUTION|>--- conflicted
+++ resolved
@@ -124,11 +124,7 @@
         }
 
 
-<<<<<<< HEAD
-def data_generator(data_dir, k=32, batch_size=64, random_seed=20171021):
-=======
 def data_generator(data_dir, k=32, batch_size=64, random_state=20171021):
->>>>>>> 0ccc83e1
     """Sample video and audio from data_dir, returns a streamer that yield samples infinitely.
 
     Args:
@@ -141,11 +137,7 @@
 
     """
 
-<<<<<<< HEAD
-    random.seed(random_seed)
-=======
     random.seed(random_state)
->>>>>>> 0ccc83e1
 
     audio_files, video_files = get_file_list(data_dir)
     seeds = []
